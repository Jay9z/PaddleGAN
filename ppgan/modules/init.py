import math
import numpy as np

import paddle


def _calculate_fan_in_and_fan_out(tensor):
    dimensions = len(tensor.shape)
    if dimensions < 2:
        raise ValueError(
            "Fan in and fan out can not be computed for tensor with fewer than 2 dimensions"
        )

    num_input_fmaps = tensor.shape[1]
    num_output_fmaps = tensor.shape[0]
    receptive_field_size = 1
    if len(tensor.shape) > 2:
        receptive_field_size = paddle.numel(tensor[0][0])
    fan_in = num_input_fmaps * receptive_field_size
    fan_out = num_output_fmaps * receptive_field_size

    return fan_in, fan_out


def _calculate_correct_fan(tensor, mode):
    mode = mode.lower()
    valid_modes = ['fan_in', 'fan_out']
    if mode not in valid_modes:
        raise ValueError("Mode {} not supported, please use one of {}".format(
            mode, valid_modes))

    fan_in, fan_out = _calculate_fan_in_and_fan_out(tensor)
    return fan_in if mode == 'fan_in' else fan_out


def calculate_gain(nonlinearity, param=None):
    """Return the recommended gain value for the given nonlinearity function.
    The values are as follows:

    ================= ====================================================
    nonlinearity      gain
    ================= ====================================================
    Linear / Identity :math:`1`
    Conv{1,2,3}D      :math:`1`
    Sigmoid           :math:`1`
    Tanh              :math:`\frac{5}{3}`
    ReLU              :math:`\sqrt{2}`
    Leaky Relu        :math:`\sqrt{\frac{2}{1 + \text{negative\_slope}^2}}`
    ================= ====================================================

    Args:
        nonlinearity: the non-linear function (`nn.functional` name)
        param: optional parameter for the non-linear function

    """
    linear_fns = [
        'linear', 'conv1d', 'conv2d', 'conv3d', 'conv_transpose1d',
        'conv_transpose2d', 'conv_transpose3d'
    ]
    if nonlinearity in linear_fns or nonlinearity == 'sigmoid':
        return 1
    elif nonlinearity == 'tanh':
        return 5.0 / 3
    elif nonlinearity == 'relu':
        return math.sqrt(2.0)
    elif nonlinearity == 'leaky_relu':
        if param is None:
            negative_slope = 0.01
        elif not isinstance(param, bool) and isinstance(
                param, int) or isinstance(param, float):
            # True/False are instances of int, hence check above
            negative_slope = param
        else:
            raise ValueError(
                "negative_slope {} not a valid number".format(param))
        return math.sqrt(2.0 / (1 + negative_slope**2))
    else:
        raise ValueError("Unsupported nonlinearity {}".format(nonlinearity))


@paddle.no_grad()
def constant_(x, value):
<<<<<<< HEAD
    temp_value = paddle.full(shape=x.shape, fill_value=value, dtype=x.dtype)
=======
    temp_value = paddle.full(x.shape, value, x.dtype)
>>>>>>> 6c75d650
    x.set_value(temp_value)
    return x


@paddle.no_grad()
def normal_(x, mean=0., std=1.):
    temp_value = paddle.normal(mean, std, shape=x.shape)
    x.set_value(temp_value)
    return x


@paddle.no_grad()
def uniform_(x, a=-1., b=1.):
    temp_value = paddle.uniform(min=a, max=b, shape=x.shape)
    x.set_value(temp_value)
    return x


@paddle.no_grad()
def xavier_uniform_(x, gain=1.):
    """Fills the input `Tensor` with values according to the method
    described in `Understanding the difficulty of training deep feedforward
    neural networks` - Glorot, X. & Bengio, Y. (2010), using a uniform
    distribution. The resulting tensor will have values sampled from
    :math:`\mathcal{U}(-a, a)` where

    .. math::
        a = \text{gain} \times \sqrt{\frac{6}{\text{fan\_in} + \text{fan\_out}}}

    Also known as Glorot initialization.

    Args:
        x: an n-dimensional `paddle.Tensor`
        gain: an optional scaling factor

    """
    fan_in, fan_out = _calculate_fan_in_and_fan_out(x)
    std = gain * math.sqrt(2.0 / float(fan_in + fan_out))
    a = math.sqrt(3.0) * std  # Calculate uniform bounds from standard deviation

    return uniform_(x, -a, a)


@paddle.no_grad()
def xavier_normal_(x, gain=1.):
    """Fills the input `Tensor` with values according to the method
    described in `Understanding the difficulty of training deep feedforward
    neural networks` - Glorot, X. & Bengio, Y. (2010), using a normal
    distribution. The resulting tensor will have values sampled from
    :math:`\mathcal{N}(0, \text{std}^2)` where

    .. math::
        \text{std} = \text{gain} \times \sqrt{\frac{2}{\text{fan\_in} + \text{fan\_out}}}

    Also known as Glorot initialization.

    Args:
        tensor: an n-dimensional `paddle.Tensor`
        gain: an optional scaling factor

    """
    fan_in, fan_out = _calculate_fan_in_and_fan_out(x)
    std = gain * math.sqrt(2.0 / float(fan_in + fan_out))

    return normal_(x, 0., std)


@paddle.no_grad()
def kaiming_uniform_(x, a=0, mode='fan_in', nonlinearity='leaky_relu'):
    """Fills the input `Tensor` with values according to the method
    described in `Delving deep into rectifiers: Surpassing human-level
    performance on ImageNet classification` - He, K. et al. (2015), using a
    uniform distribution. The resulting tensor will have values sampled from
    :math:`\mathcal{U}(-\text{bound}, \text{bound})` where

    .. math::
        \text{bound} = \text{gain} \times \sqrt{\frac{3}{\text{fan\_mode}}}

    Also known as He initialization.

    Args:
        x: an n-dimensional `paddle.Tensor`
        a: the negative slope of the rectifier used after this layer (only
            used with ``'leaky_relu'``)
        mode: either ``'fan_in'`` (default) or ``'fan_out'``. Choosing ``'fan_in'``
            preserves the magnitude of the variance of the weights in the
            forward pass. Choosing ``'fan_out'`` preserves the magnitudes in the
            backwards pass.
        nonlinearity: the non-linear function (`nn.functional` name),
            recommended to use only with ``'relu'`` or ``'leaky_relu'`` (default).

    """
    fan = _calculate_correct_fan(x, mode)
    gain = calculate_gain(nonlinearity, a)
    std = gain / math.sqrt(fan)
    bound = math.sqrt(
        3.0) * std  # Calculate uniform bounds from standard deviation

    temp_value = paddle.uniform(x.shape, min=-bound, max=bound)
    x.set_value(temp_value)

    return x


@paddle.no_grad()
def kaiming_normal_(x, a=0, mode='fan_in', nonlinearity='leaky_relu'):
    """Fills the input `Tensor` with values according to the method
    described in `Delving deep into rectifiers: Surpassing human-level
    performance on ImageNet classification` - He, K. et al. (2015), using a
    normal distribution. The resulting tensor will have values sampled from
    :math:`\mathcal{N}(0, \text{std}^2)` where

    .. math::
        \text{std} = \frac{\text{gain}}{\sqrt{\text{fan\_mode}}}

    Also known as He initialization.

    Args:
        x: an n-dimensional `paddle.Tensor`
        a: the negative slope of the rectifier used after this layer (only
            used with ``'leaky_relu'``)
        mode: either ``'fan_in'`` (default) or ``'fan_out'``. Choosing ``'fan_in'``
            preserves the magnitude of the variance of the weights in the
            forward pass. Choosing ``'fan_out'`` preserves the magnitudes in the
            backwards pass.
        nonlinearity: the non-linear function (`nn.functional` name),
            recommended to use only with ``'relu'`` or ``'leaky_relu'`` (default).

    """
    fan = _calculate_correct_fan(x, mode)
    gain = calculate_gain(nonlinearity, a)
    std = gain / math.sqrt(fan)

    temp_value = paddle.normal(0, std, shape=x.shape)
    x.set_value(temp_value)
    return x


def constant_init(layer, val, bias=0):
    if hasattr(layer, 'weight') and layer.weight is not None:
        constant_(layer.weight, val)
    if hasattr(layer, 'bias') and layer.bias is not None:
        constant_(layer.bias, bias)


def xavier_init(layer, gain=1, bias=0, distribution='normal'):
    assert distribution in ['uniform', 'normal']
    if distribution == 'uniform':
        xavier_uniform_(layer.weight, gain=gain)
    else:
        xavier_normal_(layer.weight, gain=gain)
    if hasattr(layer, 'bias') and layer.bias is not None:
        constant_(layer.bias, bias)


def normal_init(layer, mean=0, std=1, bias=0):
    normal_(layer.weight, mean, std)
    if hasattr(layer, 'bias') and layer.bias is not None:
        constant_(layer.bias, bias)


def uniform_init(layer, a=0, b=1, bias=0):
    uniform_(layer.weight, a, b)
    if hasattr(layer, 'bias') and layer.bias is not None:
        constant_(layer.bias, bias)


def kaiming_init(layer,
                 a=0,
                 mode='fan_out',
                 nonlinearity='relu',
                 bias=0,
                 distribution='normal'):
    assert distribution in ['uniform', 'normal']
    if distribution == 'uniform':
        kaiming_uniform_(
            layer.weight, a=a, mode=mode, nonlinearity=nonlinearity)
    else:
        kaiming_normal_(layer.weight, a=a, mode=mode, nonlinearity=nonlinearity)
    if hasattr(layer, 'bias') and layer.bias is not None:
        constant_(layer.bias, bias)


def init_weights(net, init_type='normal', init_gain=0.02):
    """Initialize network weights.
    Args:
        net (nn.Layer): network to be initialized
        init_type (str): the name of an initialization method: normal | xavier | kaiming | orthogonal
        init_gain (float): scaling factor for normal, xavier and orthogonal.
    We use 'normal' in the original pix2pix and CycleGAN paper. But xavier and kaiming might
    work better for some applications. Feel free to try yourself.
    """

    def init_func(m):  # define the initialization function
        classname = m.__class__.__name__
        if hasattr(m, 'weight') and (classname.find('Conv') != -1
                                     or classname.find('Linear') != -1):
            if init_type == 'normal':
                normal_(m.weight, 0.0, init_gain)
            elif init_type == 'xavier':
                xavier_normal_(m.weight, gain=init_gain)
            elif init_type == 'kaiming':
                kaiming_normal_(m.weight, a=0, mode='fan_in')
            else:
                raise NotImplementedError(
                    'initialization method [%s] is not implemented' % init_type)
            if hasattr(m, 'bias') and m.bias is not None:
                constant_(m.bias, 0.0)
        elif classname.find(
                'BatchNorm'
        ) != -1:  # BatchNorm Layer's weight is not a matrix; only normal distribution applies.
            normal_(m.weight, 1.0, init_gain)
            constant_(m.bias, 0.0)

    print('initialize network with %s' % init_type)
    net.apply(init_func)  # apply the initialization function <init_func><|MERGE_RESOLUTION|>--- conflicted
+++ resolved
@@ -80,11 +80,7 @@
 
 @paddle.no_grad()
 def constant_(x, value):
-<<<<<<< HEAD
-    temp_value = paddle.full(shape=x.shape, fill_value=value, dtype=x.dtype)
-=======
     temp_value = paddle.full(x.shape, value, x.dtype)
->>>>>>> 6c75d650
     x.set_value(temp_value)
     return x
 
